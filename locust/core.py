--- conflicted
+++ resolved
@@ -19,14 +19,10 @@
 from . import events
 from .clients import HttpSession
 from .exception import (InterruptTaskSet, LocustError, RescheduleTask,
-<<<<<<< HEAD
                         RescheduleTaskImmediately, StopLocust, MissingWaitTimeError)
-from .runners import STATE_CLEANUP
+from .runners import STATE_CLEANUP, LOCUST_STATE_RUNNING, LOCUST_STATE_STOPPING, LOCUST_STATE_WAITING
 from .util import deprecation
-=======
-                        RescheduleTaskImmediately, StopLocust)
-from .runners import STATE_CLEANUP, LOCUST_STATE_RUNNING, LOCUST_STATE_STOPPING, LOCUST_STATE_WAITING
->>>>>>> d3a195de
+
 logger = logging.getLogger(__name__)
 
 
@@ -482,13 +478,9 @@
             raise MissingWaitTimeError("You must define a wait_time method on either the Locust or TaskSet class")
     
     def wait(self):
-<<<<<<< HEAD
+        self.locust._state = LOCUST_STATE_WAITING
         self._sleep(self.wait_time())
-=======
-        self.locust._state = LOCUST_STATE_WAITING
-        self._sleep(self.get_wait_secs())
         self.locust._state = LOCUST_STATE_RUNNING
->>>>>>> d3a195de
 
     def _sleep(self, seconds):
         gevent.sleep(seconds)
