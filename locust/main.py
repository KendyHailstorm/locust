import locust
import core

import gevent
import sys
import os
import inspect
import time
import logging
from optparse import OptionParser

import web
import inspectlocust
from log import setup_logging
from locust.stats import stats_printer, RequestStats, print_percentile_stats, print_error_report, print_stats
from core import Locust, WebLocust, MasterLocustRunner, SlaveLocustRunner, LocalLocustRunner

_internals = [Locust, WebLocust]
version = locust.version

def parse_options():
    """
    Handle command-line options with optparse.OptionParser.

    Return list of arguments, largely for use in `parse_arguments`.
    """

    # Initialize
    parser = OptionParser(usage="locust [options] [LocustClass [LocustClassN]] ...")

    parser.add_option(
        '-H', '--host',
        dest="host",
        default=None,
        help="Host to load test in the following format: http://10.21.32.33"
    )

    parser.add_option(
        '-f', '--locustfile',
        dest='locustfile',
        default='locustfile',
        help="Python module file to import, e.g. '../other.py'. Default: locustfile"
    )

    # Version number (optparse gives you --version but we have to do it
    # ourselves to get -V too. sigh)
    parser.add_option(
        '-V', '--version',
        action='store_true',
        dest='show_version',
        default=False,
        help="show program's version number and exit"
    )

    # List locust commands found in loaded locust files/source files
    parser.add_option(
        '-l', '--list',
        action='store_true',
        dest='list_commands',
        default=False,
        help="print list of possible commands and exit"
    )
    
    # Display ratio table of all tasks
    parser.add_option(
        '--show-task-ratio',
        action='store_true',
        dest='show_task_ratio',
        default=False,
        help="print table of the locust classes' task execution ratio"
    )
    parser.add_option(
        '--show-task-ratio-confluence',
        action='store_true',
        dest='show_task_ratio_confluence',
        default=False,
        help="print the locust classes' task execution ratio in confluence list markup"
    )

    # if we shgould print stats in the console
    parser.add_option(
        '--print-stats',
        action='store_true',
        dest='print_stats',
        default=False,
        help="Print stats in the console"
    )

    # if we should print stats in the console
    parser.add_option(
        '--web',
        action='store_true',
        dest='web',
        default=False,
        help="Enable the web monitor (port 8089)"
    )
    
    # if the HTTP client should set gzip headers and try to use gzip decoding
    parser.add_option(
        '--gzip',
        action='store_true',
        dest='gzip',
        default=False,
        help="If present, the HTTP client will set request header Accept-Encoding: gzip, and try to gzip decode the response data."
    )

    # if locust should be run in distributed mode as master
    parser.add_option(
        '--master',
        action='store_true',
        dest='master',
        default=False,
        help="Set locust to run in distributed mode with this process as master. This option will implicitly activate the --web option."
    )

    # if locust should be run in distributed mode as slave
    parser.add_option(
        '--slave',
        action='store_true',
        dest='slave',
        default=False,
        help="Set locust to run in distributed mode with this process as slave"
    )

    # Number of requests
    parser.add_option(
        '-n', '--num-request',
        action='store',
        type='int',
        dest='num_requests',
        default=None,
        help="Number of requests to perform"
    )

    # Number of clients
    parser.add_option(
        '-c', '--clients',
        action='store',
        type='int',
        dest='num_clients',
        default=1,
        help="Number of concurrent clients"
    )

    # Client hatch rate
    parser.add_option(
        '-r', '--hatch-rate',
        action='store',
        type='float',
        dest='hatch_rate',
        default=1,
        help="The rate per second in which clients are spawned"
    )

    # master host options
    parser.add_option(
        '--master-host',
        action='store',
        type='str',
        dest='master_host',
        default="127.0.0.1",
        help="Host or IP adress of locust master for distributed load testing. Only used when running with --slave. Defaults to 127.0.0.1."
    )
    
    # log level
    parser.add_option(
        '--loglevel', '-L',
        action='store',
        type='str',
        dest='loglevel',
        default='INFO',
        help="Choose between DEBUG/INFO/WARNING/ERROR/CRITICAL. Default is INFO.",
    )
    
    # log file
    parser.add_option(
        '--logfile',
        action='store',
        type='str',
        dest='logfile',
        default=None,
        help="Path to log file. If not set, log will go to stdout/stderr",
    )

    # ramp feature enabled option
    parser.add_option(
        '--ramp',
        action='store_true',
        dest='ramp',
        default=False,
        help="Enables the auto tuning ramping feature for finding highest stable client count. NOTE having ramp enabled will add some more overhead for additional stats gathering"
    )

    # Finalize
    # Return three-tuple of parser + the output from parse_args (opt obj, args)
    opts, args = parser.parse_args()
    return parser, opts, args


def _is_package(path):
    """
    Is the given path a Python package?
    """
    return (
        os.path.isdir(path)
        and os.path.exists(os.path.join(path, '__init__.py'))
    )


def find_locustfile(locustfile):
    """
    Attempt to locate a locustfile, either explicitly or by searching parent dirs.
    """
    # Obtain env value
    names = [locustfile]
    # Create .py version if necessary
    if not names[0].endswith('.py'):
        names += [names[0] + '.py']
    # Does the name contain path elements?
    if os.path.dirname(names[0]):
        # If so, expand home-directory markers and test for existence
        for name in names:
            expanded = os.path.expanduser(name)
            if os.path.exists(expanded):
                if name.endswith('.py') or _is_package(expanded):
                    return os.path.abspath(expanded)
    else:
        # Otherwise, start in cwd and work downwards towards filesystem root
        path = '.'
        # Stop before falling off root of filesystem (should be platform
        # agnostic)
        while os.path.split(os.path.abspath(path))[1]:
            for name in names:
                joined = os.path.join(path, name)
                if os.path.exists(joined):
                    if name.endswith('.py') or _is_package(joined):
                        return os.path.abspath(joined)
            path = os.path.join('..', path)
    # Implicit 'return None' if nothing was found


def is_locust(tup):
    """
    Takes (name, object) tuple, returns True if it's a public Locust subclass.
    """
    name, item = tup
    return (
        inspect.isclass(item)
        and issubclass(item, Locust)
        and (item not in _internals)
        and not name.startswith('_')
    )


def load_locustfile(path):
    """
    Import given locustfile path and return (docstring, callables).

    Specifically, the locustfile's ``__doc__`` attribute (a string) and a
    dictionary of ``{'name': callable}`` containing all callables which pass
    the "is a Locust" test.
    """
    # Get directory and locustfile name
    directory, locustfile = os.path.split(path)
    # If the directory isn't in the PYTHONPATH, add it so our import will work
    added_to_path = False
    index = None
    if directory not in sys.path:
        sys.path.insert(0, directory)
        added_to_path = True
    # If the directory IS in the PYTHONPATH, move it to the front temporarily,
    # otherwise other locustfiles -- like Locusts's own -- may scoop the intended
    # one.
    else:
        i = sys.path.index(directory)
        if i != 0:
            # Store index for later restoration
            index = i
            # Add to front, then remove from original position
            sys.path.insert(0, directory)
            del sys.path[i + 1]
    # Perform the import (trimming off the .py)
    imported = __import__(os.path.splitext(locustfile)[0])
    # Remove directory from path if we added it ourselves (just to be neat)
    if added_to_path:
        del sys.path[0]
    # Put back in original index if we moved it
    if index is not None:
        sys.path.insert(index + 1, directory)
        del sys.path[0]
    # Return our two-tuple
    locusts = dict(filter(is_locust, vars(imported).items()))
    return imported.__doc__, locusts

def main():
    parser, options, arguments = parse_options()
    #print "Options:", options, dir(options)
    #print "Arguments:", arguments
    #print "largs:", parser.largs
    #print "rargs:", parser.rargs
    
    # setup logging
    setup_logging(options.loglevel, options.logfile)
    logger = logging.getLogger(__name__)
    
    if options.show_version:
        print "Locust %s" % (version)
        sys.exit(0)

    locustfile = find_locustfile(options.locustfile)
    if not locustfile:
        logger.error("Could not find any locustfile! See --help for available options.")
        sys.exit(1)

    docstring, locusts = load_locustfile(locustfile)

    if options.list_commands:
        print "Available Locusts:"
        for name in locusts:
            print "    " + name
        sys.exit(0)

    if not locusts:
        logger.error("No Locust class found!")
        sys.exit(1)

    # make sure specified Locust exists
    if arguments:
        missing = set(arguments) - set(locusts.keys())
        if missing:
            logger.error("Unknown Locust(s): %s\n" % (", ".join(missing)))
            sys.exit(1)
        else:
            names = set(arguments) & set(locusts.keys())
            locust_classes = [locusts[n] for n in names]
    else:
        locust_classes = locusts.values()
    
    if options.show_task_ratio:
        print "\n Task ratio per locust class"
        print "-" * 80
        inspectlocust.print_task_ratio(locust_classes)
        print "\n Total task ratio"
        print "-" * 80
        inspectlocust.print_task_ratio(locust_classes, total=True)
        sys.exit(0)
    
    if options.show_task_ratio_confluence:
        print "\nh1. Task ratio per locust class"
        print
        inspectlocust.print_task_ratio_confluence(locust_classes)
        print "\nh1. Total task ratio"
        print
        inspectlocust.print_task_ratio_confluence(locust_classes, total=True)
        sys.exit(0)
    
    # if --master is set, implicitly set --web
    if options.master:
        options.web = True

    if options.web and not options.slave:
        # spawn web greenlet
<<<<<<< HEAD
        logger.info("Starting web monitor on port 8089")
        main_greenlet = gevent.spawn(web.start, locust_classes, options.hatch_rate, options.num_clients, options.num_requests)
=======
        print "Starting web monitor on port 8089"
        main_greenlet = gevent.spawn(web.start, locust_classes, options.hatch_rate, options.num_clients, options.num_requests, options.ramp)
>>>>>>> fb0ef12f
    
    # enable/disable gzip in WebLocust's HTTP client
    WebLocust.gzip = options.gzip

    if not options.master and not options.slave:
        core.locust_runner = LocalLocustRunner(locust_classes, options.hatch_rate, options.num_clients, options.num_requests, options.host)
        # spawn client spawning/hatching greenlet
        if not options.web:
            core.locust_runner.start_hatching(wait=True)
            main_greenlet = core.locust_runner.greenlet
    elif options.master:
        core.locust_runner = MasterLocustRunner(locust_classes, options.hatch_rate, options.num_clients, num_requests=options.num_requests, host=options.host, master_host=options.master_host)
    elif options.slave:
        core.locust_runner = SlaveLocustRunner(locust_classes, options.hatch_rate, options.num_clients, num_requests=options.num_requests, host=options.host, master_host=options.master_host)
        main_greenlet = core.locust_runner.greenlet
    
    if options.ramp:
        import rampstats
        from rampstats import on_request_success, on_report_to_master, on_slave_report
        import events
        if options.slave:
            events.report_to_master += on_report_to_master
        if options.master:
            events.slave_report += on_slave_report
        else:
            events.request_success += on_request_success
    
    if options.print_stats or (not options.web and not options.slave):
        # spawn stats printing greenlet
        gevent.spawn(stats_printer)
    
    try:
        logger.info("Starting Locust %s" % version)
        main_greenlet.join()
    except KeyboardInterrupt, e:
        time.sleep(0.2)
        print_stats(core.locust_runner.request_stats)
        print_percentile_stats(core.locust_runner.request_stats)
        print_error_report()
        logger.info("Got KeyboardInterrupt. Exiting, bye..")

    sys.exit(0)

if __name__ == '__main__':
    main()
<|MERGE_RESOLUTION|>--- conflicted
+++ resolved
@@ -1,414 +1,409 @@
-import locust
-import core
-
-import gevent
-import sys
-import os
-import inspect
-import time
-import logging
-from optparse import OptionParser
-
-import web
-import inspectlocust
-from log import setup_logging
-from locust.stats import stats_printer, RequestStats, print_percentile_stats, print_error_report, print_stats
-from core import Locust, WebLocust, MasterLocustRunner, SlaveLocustRunner, LocalLocustRunner
-
-_internals = [Locust, WebLocust]
-version = locust.version
-
-def parse_options():
-    """
-    Handle command-line options with optparse.OptionParser.
-
-    Return list of arguments, largely for use in `parse_arguments`.
-    """
-
-    # Initialize
-    parser = OptionParser(usage="locust [options] [LocustClass [LocustClassN]] ...")
-
-    parser.add_option(
-        '-H', '--host',
-        dest="host",
-        default=None,
-        help="Host to load test in the following format: http://10.21.32.33"
-    )
-
-    parser.add_option(
-        '-f', '--locustfile',
-        dest='locustfile',
-        default='locustfile',
-        help="Python module file to import, e.g. '../other.py'. Default: locustfile"
-    )
-
-    # Version number (optparse gives you --version but we have to do it
-    # ourselves to get -V too. sigh)
-    parser.add_option(
-        '-V', '--version',
-        action='store_true',
-        dest='show_version',
-        default=False,
-        help="show program's version number and exit"
-    )
-
-    # List locust commands found in loaded locust files/source files
-    parser.add_option(
-        '-l', '--list',
-        action='store_true',
-        dest='list_commands',
-        default=False,
-        help="print list of possible commands and exit"
-    )
-    
-    # Display ratio table of all tasks
-    parser.add_option(
-        '--show-task-ratio',
-        action='store_true',
-        dest='show_task_ratio',
-        default=False,
-        help="print table of the locust classes' task execution ratio"
-    )
-    parser.add_option(
-        '--show-task-ratio-confluence',
-        action='store_true',
-        dest='show_task_ratio_confluence',
-        default=False,
-        help="print the locust classes' task execution ratio in confluence list markup"
-    )
-
-    # if we shgould print stats in the console
-    parser.add_option(
-        '--print-stats',
-        action='store_true',
-        dest='print_stats',
-        default=False,
-        help="Print stats in the console"
-    )
-
-    # if we should print stats in the console
-    parser.add_option(
-        '--web',
-        action='store_true',
-        dest='web',
-        default=False,
-        help="Enable the web monitor (port 8089)"
-    )
-    
-    # if the HTTP client should set gzip headers and try to use gzip decoding
-    parser.add_option(
-        '--gzip',
-        action='store_true',
-        dest='gzip',
-        default=False,
-        help="If present, the HTTP client will set request header Accept-Encoding: gzip, and try to gzip decode the response data."
-    )
-
-    # if locust should be run in distributed mode as master
-    parser.add_option(
-        '--master',
-        action='store_true',
-        dest='master',
-        default=False,
-        help="Set locust to run in distributed mode with this process as master. This option will implicitly activate the --web option."
-    )
-
-    # if locust should be run in distributed mode as slave
-    parser.add_option(
-        '--slave',
-        action='store_true',
-        dest='slave',
-        default=False,
-        help="Set locust to run in distributed mode with this process as slave"
-    )
-
-    # Number of requests
-    parser.add_option(
-        '-n', '--num-request',
-        action='store',
-        type='int',
-        dest='num_requests',
-        default=None,
-        help="Number of requests to perform"
-    )
-
-    # Number of clients
-    parser.add_option(
-        '-c', '--clients',
-        action='store',
-        type='int',
-        dest='num_clients',
-        default=1,
-        help="Number of concurrent clients"
-    )
-
-    # Client hatch rate
-    parser.add_option(
-        '-r', '--hatch-rate',
-        action='store',
-        type='float',
-        dest='hatch_rate',
-        default=1,
-        help="The rate per second in which clients are spawned"
-    )
-
-    # master host options
-    parser.add_option(
-        '--master-host',
-        action='store',
-        type='str',
-        dest='master_host',
-        default="127.0.0.1",
-        help="Host or IP adress of locust master for distributed load testing. Only used when running with --slave. Defaults to 127.0.0.1."
-    )
-    
-    # log level
-    parser.add_option(
-        '--loglevel', '-L',
-        action='store',
-        type='str',
-        dest='loglevel',
-        default='INFO',
-        help="Choose between DEBUG/INFO/WARNING/ERROR/CRITICAL. Default is INFO.",
-    )
-    
-    # log file
-    parser.add_option(
-        '--logfile',
-        action='store',
-        type='str',
-        dest='logfile',
-        default=None,
-        help="Path to log file. If not set, log will go to stdout/stderr",
-    )
-
-    # ramp feature enabled option
-    parser.add_option(
-        '--ramp',
-        action='store_true',
-        dest='ramp',
-        default=False,
-        help="Enables the auto tuning ramping feature for finding highest stable client count. NOTE having ramp enabled will add some more overhead for additional stats gathering"
-    )
-
-    # Finalize
-    # Return three-tuple of parser + the output from parse_args (opt obj, args)
-    opts, args = parser.parse_args()
-    return parser, opts, args
-
-
-def _is_package(path):
-    """
-    Is the given path a Python package?
-    """
-    return (
-        os.path.isdir(path)
-        and os.path.exists(os.path.join(path, '__init__.py'))
-    )
-
-
-def find_locustfile(locustfile):
-    """
-    Attempt to locate a locustfile, either explicitly or by searching parent dirs.
-    """
-    # Obtain env value
-    names = [locustfile]
-    # Create .py version if necessary
-    if not names[0].endswith('.py'):
-        names += [names[0] + '.py']
-    # Does the name contain path elements?
-    if os.path.dirname(names[0]):
-        # If so, expand home-directory markers and test for existence
-        for name in names:
-            expanded = os.path.expanduser(name)
-            if os.path.exists(expanded):
-                if name.endswith('.py') or _is_package(expanded):
-                    return os.path.abspath(expanded)
-    else:
-        # Otherwise, start in cwd and work downwards towards filesystem root
-        path = '.'
-        # Stop before falling off root of filesystem (should be platform
-        # agnostic)
-        while os.path.split(os.path.abspath(path))[1]:
-            for name in names:
-                joined = os.path.join(path, name)
-                if os.path.exists(joined):
-                    if name.endswith('.py') or _is_package(joined):
-                        return os.path.abspath(joined)
-            path = os.path.join('..', path)
-    # Implicit 'return None' if nothing was found
-
-
-def is_locust(tup):
-    """
-    Takes (name, object) tuple, returns True if it's a public Locust subclass.
-    """
-    name, item = tup
-    return (
-        inspect.isclass(item)
-        and issubclass(item, Locust)
-        and (item not in _internals)
-        and not name.startswith('_')
-    )
-
-
-def load_locustfile(path):
-    """
-    Import given locustfile path and return (docstring, callables).
-
-    Specifically, the locustfile's ``__doc__`` attribute (a string) and a
-    dictionary of ``{'name': callable}`` containing all callables which pass
-    the "is a Locust" test.
-    """
-    # Get directory and locustfile name
-    directory, locustfile = os.path.split(path)
-    # If the directory isn't in the PYTHONPATH, add it so our import will work
-    added_to_path = False
-    index = None
-    if directory not in sys.path:
-        sys.path.insert(0, directory)
-        added_to_path = True
-    # If the directory IS in the PYTHONPATH, move it to the front temporarily,
-    # otherwise other locustfiles -- like Locusts's own -- may scoop the intended
-    # one.
-    else:
-        i = sys.path.index(directory)
-        if i != 0:
-            # Store index for later restoration
-            index = i
-            # Add to front, then remove from original position
-            sys.path.insert(0, directory)
-            del sys.path[i + 1]
-    # Perform the import (trimming off the .py)
-    imported = __import__(os.path.splitext(locustfile)[0])
-    # Remove directory from path if we added it ourselves (just to be neat)
-    if added_to_path:
-        del sys.path[0]
-    # Put back in original index if we moved it
-    if index is not None:
-        sys.path.insert(index + 1, directory)
-        del sys.path[0]
-    # Return our two-tuple
-    locusts = dict(filter(is_locust, vars(imported).items()))
-    return imported.__doc__, locusts
-
-def main():
-    parser, options, arguments = parse_options()
-    #print "Options:", options, dir(options)
-    #print "Arguments:", arguments
-    #print "largs:", parser.largs
-    #print "rargs:", parser.rargs
-    
-    # setup logging
-    setup_logging(options.loglevel, options.logfile)
-    logger = logging.getLogger(__name__)
-    
-    if options.show_version:
-        print "Locust %s" % (version)
-        sys.exit(0)
-
-    locustfile = find_locustfile(options.locustfile)
-    if not locustfile:
-        logger.error("Could not find any locustfile! See --help for available options.")
-        sys.exit(1)
-
-    docstring, locusts = load_locustfile(locustfile)
-
-    if options.list_commands:
-        print "Available Locusts:"
-        for name in locusts:
-            print "    " + name
-        sys.exit(0)
-
-    if not locusts:
-        logger.error("No Locust class found!")
-        sys.exit(1)
-
-    # make sure specified Locust exists
-    if arguments:
-        missing = set(arguments) - set(locusts.keys())
-        if missing:
-            logger.error("Unknown Locust(s): %s\n" % (", ".join(missing)))
-            sys.exit(1)
-        else:
-            names = set(arguments) & set(locusts.keys())
-            locust_classes = [locusts[n] for n in names]
-    else:
-        locust_classes = locusts.values()
-    
-    if options.show_task_ratio:
-        print "\n Task ratio per locust class"
-        print "-" * 80
-        inspectlocust.print_task_ratio(locust_classes)
-        print "\n Total task ratio"
-        print "-" * 80
-        inspectlocust.print_task_ratio(locust_classes, total=True)
-        sys.exit(0)
-    
-    if options.show_task_ratio_confluence:
-        print "\nh1. Task ratio per locust class"
-        print
-        inspectlocust.print_task_ratio_confluence(locust_classes)
-        print "\nh1. Total task ratio"
-        print
-        inspectlocust.print_task_ratio_confluence(locust_classes, total=True)
-        sys.exit(0)
-    
-    # if --master is set, implicitly set --web
-    if options.master:
-        options.web = True
-
-    if options.web and not options.slave:
+import locust
+import core
+
+import gevent
+import sys
+import os
+import inspect
+import time
+import logging
+from optparse import OptionParser
+
+import web
+import inspectlocust
+from log import setup_logging
+from locust.stats import stats_printer, RequestStats, print_percentile_stats, print_error_report, print_stats
+from core import Locust, WebLocust, MasterLocustRunner, SlaveLocustRunner, LocalLocustRunner
+
+_internals = [Locust, WebLocust]
+version = locust.version
+
+def parse_options():
+    """
+    Handle command-line options with optparse.OptionParser.
+
+    Return list of arguments, largely for use in `parse_arguments`.
+    """
+
+    # Initialize
+    parser = OptionParser(usage="locust [options] [LocustClass [LocustClassN]] ...")
+
+    parser.add_option(
+        '-H', '--host',
+        dest="host",
+        default=None,
+        help="Host to load test in the following format: http://10.21.32.33"
+    )
+
+    parser.add_option(
+        '-f', '--locustfile',
+        dest='locustfile',
+        default='locustfile',
+        help="Python module file to import, e.g. '../other.py'. Default: locustfile"
+    )
+
+    # Version number (optparse gives you --version but we have to do it
+    # ourselves to get -V too. sigh)
+    parser.add_option(
+        '-V', '--version',
+        action='store_true',
+        dest='show_version',
+        default=False,
+        help="show program's version number and exit"
+    )
+
+    # List locust commands found in loaded locust files/source files
+    parser.add_option(
+        '-l', '--list',
+        action='store_true',
+        dest='list_commands',
+        default=False,
+        help="print list of possible commands and exit"
+    )
+    
+    # Display ratio table of all tasks
+    parser.add_option(
+        '--show-task-ratio',
+        action='store_true',
+        dest='show_task_ratio',
+        default=False,
+        help="print table of the locust classes' task execution ratio"
+    )
+    parser.add_option(
+        '--show-task-ratio-confluence',
+        action='store_true',
+        dest='show_task_ratio_confluence',
+        default=False,
+        help="print the locust classes' task execution ratio in confluence list markup"
+    )
+
+    # if we shgould print stats in the console
+    parser.add_option(
+        '--print-stats',
+        action='store_true',
+        dest='print_stats',
+        default=False,
+        help="Print stats in the console"
+    )
+
+    # if we should print stats in the console
+    parser.add_option(
+        '--web',
+        action='store_true',
+        dest='web',
+        default=False,
+        help="Enable the web monitor (port 8089)"
+    )
+    
+    # if the HTTP client should set gzip headers and try to use gzip decoding
+    parser.add_option(
+        '--gzip',
+        action='store_true',
+        dest='gzip',
+        default=False,
+        help="If present, the HTTP client will set request header Accept-Encoding: gzip, and try to gzip decode the response data."
+    )
+
+    # if locust should be run in distributed mode as master
+    parser.add_option(
+        '--master',
+        action='store_true',
+        dest='master',
+        default=False,
+        help="Set locust to run in distributed mode with this process as master. This option will implicitly activate the --web option."
+    )
+
+    # if locust should be run in distributed mode as slave
+    parser.add_option(
+        '--slave',
+        action='store_true',
+        dest='slave',
+        default=False,
+        help="Set locust to run in distributed mode with this process as slave"
+    )
+
+    # Number of requests
+    parser.add_option(
+        '-n', '--num-request',
+        action='store',
+        type='int',
+        dest='num_requests',
+        default=None,
+        help="Number of requests to perform"
+    )
+
+    # Number of clients
+    parser.add_option(
+        '-c', '--clients',
+        action='store',
+        type='int',
+        dest='num_clients',
+        default=1,
+        help="Number of concurrent clients"
+    )
+
+    # Client hatch rate
+    parser.add_option(
+        '-r', '--hatch-rate',
+        action='store',
+        type='float',
+        dest='hatch_rate',
+        default=1,
+        help="The rate per second in which clients are spawned"
+    )
+
+    # master host options
+    parser.add_option(
+        '--master-host',
+        action='store',
+        type='str',
+        dest='master_host',
+        default="127.0.0.1",
+        help="Host or IP adress of locust master for distributed load testing. Only used when running with --slave. Defaults to 127.0.0.1."
+    )
+    
+    # log level
+    parser.add_option(
+        '--loglevel', '-L',
+        action='store',
+        type='str',
+        dest='loglevel',
+        default='INFO',
+        help="Choose between DEBUG/INFO/WARNING/ERROR/CRITICAL. Default is INFO.",
+    )
+    
+    # log file
+    parser.add_option(
+        '--logfile',
+        action='store',
+        type='str',
+        dest='logfile',
+        default=None,
+        help="Path to log file. If not set, log will go to stdout/stderr",
+    )
+
+    # ramp feature enabled option
+    parser.add_option(
+        '--ramp',
+        action='store_true',
+        dest='ramp',
+        default=False,
+        help="Enables the auto tuning ramping feature for finding highest stable client count. NOTE having ramp enabled will add some more overhead for additional stats gathering"
+    )
+
+    # Finalize
+    # Return three-tuple of parser + the output from parse_args (opt obj, args)
+    opts, args = parser.parse_args()
+    return parser, opts, args
+
+
+def _is_package(path):
+    """
+    Is the given path a Python package?
+    """
+    return (
+        os.path.isdir(path)
+        and os.path.exists(os.path.join(path, '__init__.py'))
+    )
+
+
+def find_locustfile(locustfile):
+    """
+    Attempt to locate a locustfile, either explicitly or by searching parent dirs.
+    """
+    # Obtain env value
+    names = [locustfile]
+    # Create .py version if necessary
+    if not names[0].endswith('.py'):
+        names += [names[0] + '.py']
+    # Does the name contain path elements?
+    if os.path.dirname(names[0]):
+        # If so, expand home-directory markers and test for existence
+        for name in names:
+            expanded = os.path.expanduser(name)
+            if os.path.exists(expanded):
+                if name.endswith('.py') or _is_package(expanded):
+                    return os.path.abspath(expanded)
+    else:
+        # Otherwise, start in cwd and work downwards towards filesystem root
+        path = '.'
+        # Stop before falling off root of filesystem (should be platform
+        # agnostic)
+        while os.path.split(os.path.abspath(path))[1]:
+            for name in names:
+                joined = os.path.join(path, name)
+                if os.path.exists(joined):
+                    if name.endswith('.py') or _is_package(joined):
+                        return os.path.abspath(joined)
+            path = os.path.join('..', path)
+    # Implicit 'return None' if nothing was found
+
+
+def is_locust(tup):
+    """
+    Takes (name, object) tuple, returns True if it's a public Locust subclass.
+    """
+    name, item = tup
+    return (
+        inspect.isclass(item)
+        and issubclass(item, Locust)
+        and (item not in _internals)
+        and not name.startswith('_')
+    )
+
+
+def load_locustfile(path):
+    """
+    Import given locustfile path and return (docstring, callables).
+
+    Specifically, the locustfile's ``__doc__`` attribute (a string) and a
+    dictionary of ``{'name': callable}`` containing all callables which pass
+    the "is a Locust" test.
+    """
+    # Get directory and locustfile name
+    directory, locustfile = os.path.split(path)
+    # If the directory isn't in the PYTHONPATH, add it so our import will work
+    added_to_path = False
+    index = None
+    if directory not in sys.path:
+        sys.path.insert(0, directory)
+        added_to_path = True
+    # If the directory IS in the PYTHONPATH, move it to the front temporarily,
+    # otherwise other locustfiles -- like Locusts's own -- may scoop the intended
+    # one.
+    else:
+        i = sys.path.index(directory)
+        if i != 0:
+            # Store index for later restoration
+            index = i
+            # Add to front, then remove from original position
+            sys.path.insert(0, directory)
+            del sys.path[i + 1]
+    # Perform the import (trimming off the .py)
+    imported = __import__(os.path.splitext(locustfile)[0])
+    # Remove directory from path if we added it ourselves (just to be neat)
+    if added_to_path:
+        del sys.path[0]
+    # Put back in original index if we moved it
+    if index is not None:
+        sys.path.insert(index + 1, directory)
+        del sys.path[0]
+    # Return our two-tuple
+    locusts = dict(filter(is_locust, vars(imported).items()))
+    return imported.__doc__, locusts
+
+def main():
+    parser, options, arguments = parse_options()
+    #print "Options:", options, dir(options)
+    #print "Arguments:", arguments
+    #print "largs:", parser.largs
+    #print "rargs:", parser.rargs
+    
+    # setup logging
+    setup_logging(options.loglevel, options.logfile)
+    logger = logging.getLogger(__name__)
+    
+    if options.show_version:
+        print "Locust %s" % (version)
+        sys.exit(0)
+
+    locustfile = find_locustfile(options.locustfile)
+    if not locustfile:
+        logger.error("Could not find any locustfile! See --help for available options.")
+        sys.exit(1)
+
+    docstring, locusts = load_locustfile(locustfile)
+
+    if options.list_commands:
+        print "Available Locusts:"
+        for name in locusts:
+            print "    " + name
+        sys.exit(0)
+
+    if not locusts:
+        logger.error("No Locust class found!")
+        sys.exit(1)
+
+    # make sure specified Locust exists
+    if arguments:
+        missing = set(arguments) - set(locusts.keys())
+        if missing:
+            logger.error("Unknown Locust(s): %s\n" % (", ".join(missing)))
+            sys.exit(1)
+        else:
+            names = set(arguments) & set(locusts.keys())
+            locust_classes = [locusts[n] for n in names]
+    else:
+        locust_classes = locusts.values()
+    
+    if options.show_task_ratio:
+        print "\n Task ratio per locust class"
+        print "-" * 80
+        inspectlocust.print_task_ratio(locust_classes)
+        print "\n Total task ratio"
+        print "-" * 80
+        inspectlocust.print_task_ratio(locust_classes, total=True)
+        sys.exit(0)
+    
+    if options.show_task_ratio_confluence:
+        print "\nh1. Task ratio per locust class"
+        print
+        inspectlocust.print_task_ratio_confluence(locust_classes)
+        print "\nh1. Total task ratio"
+        print
+        inspectlocust.print_task_ratio_confluence(locust_classes, total=True)
+        sys.exit(0)
+    
+    # if --master is set, implicitly set --web
+    if options.master:
+        options.web = True
+
+    if options.web and not options.slave:
         # spawn web greenlet
-<<<<<<< HEAD
-        logger.info("Starting web monitor on port 8089")
-        main_greenlet = gevent.spawn(web.start, locust_classes, options.hatch_rate, options.num_clients, options.num_requests)
-=======
-        print "Starting web monitor on port 8089"
+        logger.info("Starting web monitor on port 8089")
         main_greenlet = gevent.spawn(web.start, locust_classes, options.hatch_rate, options.num_clients, options.num_requests, options.ramp)
->>>>>>> fb0ef12f
-    
-    # enable/disable gzip in WebLocust's HTTP client
-    WebLocust.gzip = options.gzip
-
-    if not options.master and not options.slave:
-        core.locust_runner = LocalLocustRunner(locust_classes, options.hatch_rate, options.num_clients, options.num_requests, options.host)
-        # spawn client spawning/hatching greenlet
-        if not options.web:
-            core.locust_runner.start_hatching(wait=True)
-            main_greenlet = core.locust_runner.greenlet
-    elif options.master:
-        core.locust_runner = MasterLocustRunner(locust_classes, options.hatch_rate, options.num_clients, num_requests=options.num_requests, host=options.host, master_host=options.master_host)
-    elif options.slave:
-        core.locust_runner = SlaveLocustRunner(locust_classes, options.hatch_rate, options.num_clients, num_requests=options.num_requests, host=options.host, master_host=options.master_host)
-        main_greenlet = core.locust_runner.greenlet
-    
-    if options.ramp:
-        import rampstats
-        from rampstats import on_request_success, on_report_to_master, on_slave_report
-        import events
-        if options.slave:
-            events.report_to_master += on_report_to_master
-        if options.master:
-            events.slave_report += on_slave_report
-        else:
-            events.request_success += on_request_success
-    
-    if options.print_stats or (not options.web and not options.slave):
-        # spawn stats printing greenlet
-        gevent.spawn(stats_printer)
-    
-    try:
-        logger.info("Starting Locust %s" % version)
-        main_greenlet.join()
-    except KeyboardInterrupt, e:
-        time.sleep(0.2)
-        print_stats(core.locust_runner.request_stats)
-        print_percentile_stats(core.locust_runner.request_stats)
-        print_error_report()
-        logger.info("Got KeyboardInterrupt. Exiting, bye..")
-
-    sys.exit(0)
-
-if __name__ == '__main__':
-    main()
+    
+    # enable/disable gzip in WebLocust's HTTP client
+    WebLocust.gzip = options.gzip
+
+    if not options.master and not options.slave:
+        core.locust_runner = LocalLocustRunner(locust_classes, options.hatch_rate, options.num_clients, options.num_requests, options.host)
+        # spawn client spawning/hatching greenlet
+        if not options.web:
+            core.locust_runner.start_hatching(wait=True)
+            main_greenlet = core.locust_runner.greenlet
+    elif options.master:
+        core.locust_runner = MasterLocustRunner(locust_classes, options.hatch_rate, options.num_clients, num_requests=options.num_requests, host=options.host, master_host=options.master_host)
+    elif options.slave:
+        core.locust_runner = SlaveLocustRunner(locust_classes, options.hatch_rate, options.num_clients, num_requests=options.num_requests, host=options.host, master_host=options.master_host)
+        main_greenlet = core.locust_runner.greenlet
+    
+    if options.ramp:
+        import rampstats
+        from rampstats import on_request_success, on_report_to_master, on_slave_report
+        import events
+        if options.slave:
+            events.report_to_master += on_report_to_master
+        if options.master:
+            events.slave_report += on_slave_report
+        else:
+            events.request_success += on_request_success
+    
+    if options.print_stats or (not options.web and not options.slave):
+        # spawn stats printing greenlet
+        gevent.spawn(stats_printer)
+    
+    try:
+        logger.info("Starting Locust %s" % version)
+        main_greenlet.join()
+    except KeyboardInterrupt, e:
+        time.sleep(0.2)
+        print_stats(core.locust_runner.request_stats)
+        print_percentile_stats(core.locust_runner.request_stats)
+        print_error_report()
+        logger.info("Got KeyboardInterrupt. Exiting, bye..")
+
+    sys.exit(0)
+
+if __name__ == '__main__':
+    main()