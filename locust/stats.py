import hashlib
import time
from collections import namedtuple, OrderedDict
from copy import copy
from itertools import chain

import gevent
import six
from six.moves import xrange

from . import events
from .exception import StopLocust
from .log import console_logger

STATS_NAME_WIDTH = 60

"""Default interval for how frequently the CSV file is written if this option
is configured."""
CSV_STATS_INTERVAL_SEC = 2

"""Default interval for how frequently results are written to console."""
CONSOLE_STATS_INTERVAL_SEC = 2


CachedResponseTimes = namedtuple("CachedResponseTimes", ["response_times", "num_requests"])


class RequestStatsAdditionError(Exception):
    pass


def calculate_response_time_percentile(response_times, num_requests, percent):
    """
    Get the response time that a certain number of percent of the requests
    finished within. Arguments:
    
    response_times: A StatsEntry.response_times dict
    num_requests: Number of request made (could be derived from response_times, 
                  but we save some CPU cycles by using the value which we already store)
    percent: The percentile we want to calculate. Specified in range: 0.0 - 1.0
    """
    num_of_request = int((num_requests * percent))

    processed_count = 0
    for response_time in sorted(six.iterkeys(response_times), reverse=True):
        processed_count += response_times[response_time]
        if((num_requests - processed_count) <= num_of_request):
            return response_time


def diff_response_time_dicts(latest, old):
    """
    Returns the delta between two {response_times:request_count} dicts.
    
    Used together with the response_times cache to get the response times for the 
    last X seconds, which in turn is used to calculate the current response time 
    percentiles.
    """
    new = {}
    for time in latest:
        diff = latest[time] - old.get(time, 0)
        if diff:
            new[time] = diff
    return new


class RequestStats(object):
    def __init__(self):
        self.entries = {}
        self.errors = {}
<<<<<<< HEAD
        self.total = StatsEntry(self, "Total", None, use_response_times_cache=True)
        self.max_requests = None
=======
        self.num_requests = 0
        self.num_failures = 0
        self.last_request_timestamp = None
>>>>>>> cbd71e13
        self.start_time = None
    
    @property
    def num_requests(self):
        return self.total.num_requests
    
    @property
    def num_failures(self):
        return self.total.num_failures
    
    @property
    def last_request_timestamp(self):
        return self.total.last_request_timestamp
    
    def log_request(self, method, name, response_time, content_length):
        self.total.log(response_time, content_length)
        self.get(name, method).log(response_time, content_length)
    
    def log_error(self, method, name, error):
        self.total.log_error(error)
        self.get(name, method).log_error(error)
        
        # store error in errors dict
        key = StatsError.create_key(method, name, error)
        entry = self.errors.get(key)
        if not entry:
            entry = StatsError(method, name, error)
            self.errors[key] = entry
        entry.occured()
    
    def get(self, name, method):
        """
        Retrieve a StatsEntry instance by name and method
        """
        entry = self.entries.get((name, method))
        if not entry:
            entry = StatsEntry(self, name, method)
            self.entries[(name, method)] = entry
        return entry
    
    def reset_all(self):
        """
        Go through all stats entries and reset them to zero
        """
        self.start_time = time.time()
        self.total.reset()
        for r in six.itervalues(self.entries):
            r.reset()
    
    def clear_all(self):
        """
        Remove all stats entries and errors
        """
        self.total = StatsEntry(self, "Total", None, use_response_times_cache=True)
        self.entries = {}
        self.errors = {}
<<<<<<< HEAD
        self.max_requests = None
=======
        self.last_request_timestamp = None
>>>>>>> cbd71e13
        self.start_time = None
    
    def serialize_stats(self):
        return [self.entries[key].get_stripped_report() for key in six.iterkeys(self.entries) if not (self.entries[key].num_requests == 0 and self.entries[key].num_failures == 0)]
    
    def serialize_errors(self):
        return dict([(k, e.to_dict()) for k, e in six.iteritems(self.errors)])
        

class StatsEntry(object):
    """
    Represents a single stats entry (name and method)
    """
    
    name = None
    """ Name (URL) of this stats entry """
    
    method = None
    """ Method (GET, POST, PUT, etc.) """
    
    num_requests = None
    """ The number of requests made """
    
    num_failures = None
    """ Number of failed request """
    
    total_response_time = None
    """ Total sum of the response times """
    
    min_response_time = None
    """ Minimum response time """
    
    max_response_time = None
    """ Maximum response time """
    
    num_reqs_per_sec = None
    """ A {second => request_count} dict that holds the number of requests made per second """
    
    response_times = None
    """
    A {response_time => count} dict that holds the response time distribution of all
    the requests.
    
    The keys (the response time in ms) are rounded to store 1, 2, ... 9, 10, 20. .. 90, 
    100, 200 .. 900, 1000, 2000 ... 9000, in order to save memory.
    
    This dict is used to calculate the median and percentile response times.
    """
    
    use_response_times_cache = False
    """
    If set to True, the copy of the response_time dict will be stored in response_times_cache 
    every second, and kept for 20 seconds. We can use this dict to calculate the *current* 
    median response time, as well as other response time percentiles.
    """
    
    response_times_cache = None
    """
    If use_response_times_cache is set to True, this will be a {timestamp => CachedResponseTimes()} 
    OrderedDict that holds a copy of the response_times dict for each of the last 20 seconds.
    """
    
    total_content_length = None
    """ The sum of the content length of all the requests for this entry """
    
    start_time = None
    """ Time of the first request for this entry """
    
    last_request_timestamp = None
    """ Time of the last request for this entry """
    
    def __init__(self, stats, name, method, use_response_times_cache=False):
        self.stats = stats
        self.name = name
        self.method = method
        self.use_response_times_cache = use_response_times_cache
        self.reset()
    
    def reset(self):
        self.start_time = time.time()
        self.num_requests = 0
        self.num_failures = 0
        self.total_response_time = 0
        self.response_times = {}
        self.min_response_time = None
        self.max_response_time = 0
        self.last_request_timestamp = int(time.time())
        self.num_reqs_per_sec = {}
        self.total_content_length = 0
        if self.use_response_times_cache:
            self.response_times_cache = OrderedDict()
            self._cache_response_times(int(time.time()))
    
    def log(self, response_time, content_length):
        # get the time
        t = int(time.time())
        
        if self.use_response_times_cache and self.last_request_timestamp and t > self.last_request_timestamp:
            # see if we shall make a copy of the respone_times dict and store in the cache
            self._cache_response_times(t-1)
        
        self.num_requests += 1
        self._log_time_of_request(t)
        self._log_response_time(response_time)

        # increase total content-length
        self.total_content_length += content_length

    def _log_time_of_request(self, t):
        self.num_reqs_per_sec[t] = self.num_reqs_per_sec.setdefault(t, 0) + 1
        self.last_request_timestamp = t

    def _log_response_time(self, response_time):
        self.total_response_time += response_time

        if self.min_response_time is None:
            self.min_response_time = response_time

        self.min_response_time = min(self.min_response_time, response_time)
        self.max_response_time = max(self.max_response_time, response_time)

        # to avoid to much data that has to be transfered to the master node when
        # running in distributed mode, we save the response time rounded in a dict
        # so that 147 becomes 150, 3432 becomes 3400 and 58760 becomes 59000
        if response_time < 100:
            rounded_response_time = response_time
        elif response_time < 1000:
            rounded_response_time = int(round(response_time, -1))
        elif response_time < 10000:
            rounded_response_time = int(round(response_time, -2))
        else:
            rounded_response_time = int(round(response_time, -3))

        # increase request count for the rounded key in response time dict
        self.response_times.setdefault(rounded_response_time, 0)
        self.response_times[rounded_response_time] += 1

    def log_error(self, error):
        self.num_failures += 1

    @property
    def fail_ratio(self):
        try:
            return float(self.num_failures) / (self.num_requests + self.num_failures)
        except ZeroDivisionError:
            if self.num_failures > 0:
                return 1.0
            else:
                return 0.0

    @property
    def avg_response_time(self):
        try:
            return float(self.total_response_time) / self.num_requests
        except ZeroDivisionError:
            return 0

    @property
    def median_response_time(self):
        if not self.response_times:
            return 0

        return median_from_dict(self.num_requests, self.response_times)

    @property
    def current_rps(self):
        if self.stats.last_request_timestamp is None:
            return 0
        slice_start_time = max(self.stats.last_request_timestamp - 12, int(self.stats.start_time or 0))

        reqs = [self.num_reqs_per_sec.get(t, 0) for t in range(slice_start_time, self.stats.last_request_timestamp-2)]
        return avg(reqs)

    @property
    def total_rps(self):
        if not self.stats.last_request_timestamp or not self.stats.start_time:
            return 0.0

        return self.num_requests / max(self.stats.last_request_timestamp - self.stats.start_time, 1)

    @property
    def avg_content_length(self):
        try:
            return self.total_content_length / self.num_requests
        except ZeroDivisionError:
            return 0
    
    def extend(self, other):
        """
        Extend the data from the current StatsEntry with the stats from another
        StatsEntry instance. 
        """
        self.last_request_timestamp = max(self.last_request_timestamp, other.last_request_timestamp)
        self.start_time = min(self.start_time, other.start_time)

        self.num_requests = self.num_requests + other.num_requests
        self.num_failures = self.num_failures + other.num_failures
        self.total_response_time = self.total_response_time + other.total_response_time
        self.max_response_time = max(self.max_response_time, other.max_response_time)
        self.min_response_time = min(self.min_response_time or 0, other.min_response_time or 0) or other.min_response_time
        self.total_content_length = self.total_content_length + other.total_content_length

        for key in other.response_times:
            self.response_times[key] = self.response_times.get(key, 0) + other.response_times[key]
        for key in other.num_reqs_per_sec:
            self.num_reqs_per_sec[key] = self.num_reqs_per_sec.get(key, 0) +  other.num_reqs_per_sec[key]
    
    def serialize(self):
        return {
            "name": self.name,
            "method": self.method,
            "last_request_timestamp": self.last_request_timestamp,
            "start_time": self.start_time,
            "num_requests": self.num_requests,
            "num_failures": self.num_failures,
            "total_response_time": self.total_response_time,
            "max_response_time": self.max_response_time,
            "min_response_time": self.min_response_time,
            "total_content_length": self.total_content_length,
            "response_times": self.response_times,
            "num_reqs_per_sec": self.num_reqs_per_sec,
        }
    
    @classmethod
    def unserialize(cls, data):
        obj = cls(None, data["name"], data["method"])
        for key in [
            "last_request_timestamp",
            "start_time",
            "num_requests",
            "num_failures",
            "total_response_time",
            "max_response_time",
            "min_response_time",
            "total_content_length",
            "response_times",
            "num_reqs_per_sec",
        ]:
            setattr(obj, key, data[key])
        return obj
    
    def get_stripped_report(self):
        """
        Return the serialized version of this StatsEntry, and then clear the current stats.
        """
        report = self.serialize()
        self.reset()
        return report

    def __str__(self):
        try:
            fail_percent = (self.num_failures/float(self.num_requests + self.num_failures))*100
        except ZeroDivisionError:
            fail_percent = 0
        
        return (" %-" + str(STATS_NAME_WIDTH) + "s %7d %12s %7d %7d %7d  | %7d %7.2f") % (
            (self.method and self.method + " " or "") + self.name,
            self.num_requests,
            "%d(%.2f%%)" % (self.num_failures, fail_percent),
            self.avg_response_time,
            self.min_response_time or 0,
            self.max_response_time,
            self.median_response_time or 0,
            self.current_rps or 0
        )
    
    def get_response_time_percentile(self, percent):
        """
        Get the response time that a certain number of percent of the requests
        finished within.
        
        Percent specified in range: 0.0 - 1.0
        """
        return calculate_response_time_percentile(self.response_times, self.num_requests, percent)
    
    def get_current_response_time_percentile(self, percent):
        """
        Calculate the *current* response time for a certain percentile. We use a sliding 
        window of (approximately) the last 10 seconds when calculating this.
        """
        if not self.use_response_times_cache:
            raise ValueError("StatsEntry.use_response_times_cache must be set to True if we should be able to calculate the _current_ response time percentile")
        # First, we want to determine which of the cached response_times dicts we should 
        # use to get response_times for approximately 10 seconds ago. 
        t = int(time.time())
        # Since we can't be sure that the cache contains an entry for every second. 
        # We'll construct a list of timestamps which we consider acceptable keys to be used 
        # when trying to fetch the cached response_times. We construct this list in such a way 
        # that it's ordered by preference by starting to add t-10, then t-11
        acceptable_timestamps = []
        for i in xrange(9):
            acceptable_timestamps.append(t-10-i)
            acceptable_timestamps.append(t-10+i)
        
        cached = None
        for ts in acceptable_timestamps:
            if ts in self.response_times_cache:
                cached = self.response_times_cache[ts]
                break
        
        if cached:
            # If we fond an acceptable cached response times, we'll calculate a new response 
            # times dict of the last 10 seconds (approximately) by diffing it with the current 
            # total response times. Then we'll use that to calculate a response time percentile 
            # for that timeframe
            return calculate_response_time_percentile(
                diff_response_time_dicts(self.response_times, cached.response_times), 
                self.num_requests - cached.num_requests, 
                percent,
            )
    
    def percentile(self, tpl=" %-" + str(STATS_NAME_WIDTH) + "s %8d %6d %6d %6d %6d %6d %6d %6d %6d %6d"):
        if not self.num_requests:
            raise ValueError("Can't calculate percentile on url with no successful requests")
        
        return tpl % (
            (self.method and self.method + " " or "") + self.name,
            self.num_requests,
            self.get_response_time_percentile(0.5),
            self.get_response_time_percentile(0.66),
            self.get_response_time_percentile(0.75),
            self.get_response_time_percentile(0.80),
            self.get_response_time_percentile(0.90),
            self.get_response_time_percentile(0.95),
            self.get_response_time_percentile(0.98),
            self.get_response_time_percentile(0.99),
            self.max_response_time
        )
    
    def _cache_response_times(self, t):
        self.response_times_cache[t] = CachedResponseTimes(
            response_times=copy(self.response_times),
            num_requests=self.num_requests,
        )
        if len(self.response_times_cache) > 20:
            # only keep the latest 20 response_times dicts
            for i in xrange(len(self.response_times_cache) - 20):
                self.response_times_cache.popitem(last=False)


class StatsError(object):
    def __init__(self, method, name, error, occurences=0):
        self.method = method
        self.name = name
        self.error = error
        self.occurences = occurences

    @classmethod
    def parse_error(cls, error):
        string_error = repr(error)
        target = "object at 0x"
        target_index = string_error.find(target)
        if target_index < 0:
            return string_error
        start = target_index + len(target) - 2
        end = string_error.find(">", start)
        if end < 0:
            return string_error
        hex_address = string_error[start:end]
        return string_error.replace(hex_address, "0x....")

    @classmethod
    def create_key(cls, method, name, error):
        key = "%s.%s.%r" % (method, name, StatsError.parse_error(error))
        return hashlib.md5(key.encode('utf-8')).hexdigest()

    def occured(self):
        self.occurences += 1

    def to_name(self):
        return "%s %s: %r" % (self.method, 
            self.name, repr(self.error))

    def to_dict(self):
        return {
            "method": self.method,
            "name": self.name,
            "error": StatsError.parse_error(self.error),
            "occurences": self.occurences
        }

    @classmethod
    def from_dict(cls, data):
        return cls(
            data["method"], 
            data["name"], 
            data["error"], 
            data["occurences"]
        )


def avg(values):
    return sum(values, 0.0) / max(len(values), 1)

def median_from_dict(total, count):
    """
    total is the number of requests made
    count is a dict {response_time: count}
    """
    pos = (total - 1) / 2
    for k in sorted(six.iterkeys(count)):
        if pos < count[k]:
            return k
        pos -= count[k]


global_stats = RequestStats()
"""
A global instance for holding the statistics. Should be removed eventually.
"""

def on_request_success(request_type, name, response_time, response_length):
<<<<<<< HEAD
    #global_stats.get(name, request_type).log(response_time, response_length)
    global_stats.log_request(request_type, name, response_time, response_length)
    if global_stats.max_requests is not None and (global_stats.num_requests + global_stats.num_failures) >= global_stats.max_requests:
        raise StopLocust("Maximum number of requests reached")

def on_request_failure(request_type, name, response_time, exception):
    #global_stats.get(name, request_type).log_error(exception)
    global_stats.log_error(request_type, name, exception)
    if global_stats.max_requests is not None and (global_stats.num_requests + global_stats.num_failures) >= global_stats.max_requests:
        raise StopLocust("Maximum number of requests reached")
=======
    global_stats.get(name, request_type).log(response_time, response_length)

def on_request_failure(request_type, name, response_time, exception):
    global_stats.get(name, request_type).log_error(exception)
>>>>>>> cbd71e13

def on_report_to_master(client_id, data):
    data["stats"] = global_stats.serialize_stats()
    data["stats_total"] = global_stats.total.get_stripped_report()
    data["errors"] =  global_stats.serialize_errors()
    global_stats.errors = {}

def on_slave_report(client_id, data):
    for stats_data in data["stats"]:
        entry = StatsEntry.unserialize(stats_data)
        request_key = (entry.name, entry.method)
        if not request_key in global_stats.entries:
            global_stats.entries[request_key] = StatsEntry(global_stats, entry.name, entry.method)
        global_stats.entries[request_key].extend(entry)

    for error_key, error in six.iteritems(data["errors"]):
        if error_key not in global_stats.errors:
            global_stats.errors[error_key] = StatsError.from_dict(error)
        else:
            global_stats.errors[error_key].occurences += error["occurences"]
    
    # save the old last_request_timestamp, to see if we should store a new copy
    # of the response times in the response times cache
    old_last_request_timestamp = global_stats.total.last_request_timestamp
    # update the total StatsEntry
    global_stats.total.extend(StatsEntry.unserialize(data["stats_total"]))
    if global_stats.total.last_request_timestamp > old_last_request_timestamp:
        # If we've entered a new second, we'll cache the response times. Note that there 
        # might still be reports from other slave nodes - that contains requests for the same 
        # time periods - that hasn't been received/accounted for yet. This will cause the cache to 
        # lag behind a second or two, but since StatsEntry.current_response_time_percentile() 
        # (which is what the response times cache is used for) uses an approximation of the 
        # last 10 seconds anyway, it should be fine to ignore this. 
        global_stats.total._cache_response_times(global_stats.total.last_request_timestamp)
    

events.request_success += on_request_success
events.request_failure += on_request_failure
events.report_to_master += on_report_to_master
events.slave_report += on_slave_report


def print_stats(stats):
    console_logger.info((" %-" + str(STATS_NAME_WIDTH) + "s %7s %12s %7s %7s %7s  | %7s %7s") % ('Name', '# reqs', '# fails', 'Avg', 'Min', 'Max', 'Median', 'req/s'))
    console_logger.info("-" * (80 + STATS_NAME_WIDTH))
    total_rps = 0
    total_reqs = 0
    total_failures = 0
    for key in sorted(six.iterkeys(stats)):
        r = stats[key]
        total_rps += r.current_rps
        total_reqs += r.num_requests
        total_failures += r.num_failures
        console_logger.info(r)
    console_logger.info("-" * (80 + STATS_NAME_WIDTH))

    try:
        fail_percent = (total_failures/float(total_reqs))*100
    except ZeroDivisionError:
        fail_percent = 0

    console_logger.info((" %-" + str(STATS_NAME_WIDTH) + "s %7d %12s %42.2f") % ('Total', total_reqs, "%d(%.2f%%)" % (total_failures, fail_percent), total_rps))
    console_logger.info("")

def print_percentile_stats(stats):
    console_logger.info("Percentage of the requests completed within given times")
    console_logger.info((" %-" + str(STATS_NAME_WIDTH) + "s %8s %6s %6s %6s %6s %6s %6s %6s %6s %6s") % ('Name', '# reqs', '50%', '66%', '75%', '80%', '90%', '95%', '98%', '99%', '100%'))
    console_logger.info("-" * (80 + STATS_NAME_WIDTH))
    for key in sorted(six.iterkeys(stats)):
        r = stats[key]
        if r.response_times:
            console_logger.info(r.percentile())
    console_logger.info("-" * (80 + STATS_NAME_WIDTH))
    
    total_stats = global_stats.total
    if total_stats.response_times:
        console_logger.info(total_stats.percentile())
    console_logger.info("")

def print_error_report():
    if not len(global_stats.errors):
        return
    console_logger.info("Error report")
    console_logger.info(" %-18s %-100s" % ("# occurences", "Error"))
    console_logger.info("-" * (80 + STATS_NAME_WIDTH))
    for error in six.itervalues(global_stats.errors):
        console_logger.info(" %-18i %-100s" % (error.occurences, error.to_name()))
    console_logger.info("-" * (80 + STATS_NAME_WIDTH))
    console_logger.info("")

def stats_printer():
    from . import runners
    while True:
        print_stats(runners.locust_runner.request_stats)
        gevent.sleep(CONSOLE_STATS_INTERVAL_SEC)

def stats_writer(base_filepath):
    """Writes the csv files for the locust run."""
    while True:
        write_stat_csvs(base_filepath)
        gevent.sleep(CSV_STATS_INTERVAL_SEC)


def write_stat_csvs(base_filepath):
    """Writes the requests and distribution csvs."""
    with open(base_filepath + '_requests.csv', "w") as f:
        f.write(requests_csv())

    with open(base_filepath + '_distribution.csv', 'w') as f:
        f.write(distribution_csv())


def sort_stats(stats):
    return [stats[key] for key in sorted(six.iterkeys(stats))]


def requests_csv():
    from . import runners

    """Returns the contents of the 'requests' tab as CSV."""
    rows = [
        ",".join([
            '"Method"',
            '"Name"',
            '"# requests"',
            '"# failures"',
            '"Median response time"',
            '"Average response time"',
            '"Min response time"',
            '"Max response time"',
            '"Average Content Size"',
            '"Requests/s"',
        ])
    ]

    for s in chain(sort_stats(runners.locust_runner.request_stats), [runners.locust_runner.stats.total]):
        rows.append('"%s","%s",%i,%i,%i,%i,%i,%i,%i,%.2f' % (
            s.method,
            s.name,
            s.num_requests,
            s.num_failures,
            s.median_response_time,
            s.avg_response_time,
            s.min_response_time or 0,
            s.max_response_time,
            s.avg_content_length,
            s.total_rps,
        ))
    return "\n".join(rows)

def distribution_csv():
    """Returns the contents of the 'distribution' tab as CSV."""
    from . import runners

    rows = [",".join((
        '"Name"',
        '"# requests"',
        '"50%"',
        '"66%"',
        '"75%"',
        '"80%"',
        '"90%"',
        '"95%"',
        '"98%"',
        '"99%"',
        '"100%"',
    ))]
    for s in chain(sort_stats(runners.locust_runner.request_stats), [runners.locust_runner.stats.total]):
        if s.num_requests:
            rows.append(s.percentile(tpl='"%s",%i,%i,%i,%i,%i,%i,%i,%i,%i,%i'))
        else:
            rows.append('"%s",0,"N/A","N/A","N/A","N/A","N/A","N/A","N/A","N/A","N/A"' % s.name)

    return "\n".join(rows)<|MERGE_RESOLUTION|>--- conflicted
+++ resolved
@@ -68,14 +68,7 @@
     def __init__(self):
         self.entries = {}
         self.errors = {}
-<<<<<<< HEAD
         self.total = StatsEntry(self, "Total", None, use_response_times_cache=True)
-        self.max_requests = None
-=======
-        self.num_requests = 0
-        self.num_failures = 0
-        self.last_request_timestamp = None
->>>>>>> cbd71e13
         self.start_time = None
     
     @property
@@ -132,11 +125,6 @@
         self.total = StatsEntry(self, "Total", None, use_response_times_cache=True)
         self.entries = {}
         self.errors = {}
-<<<<<<< HEAD
-        self.max_requests = None
-=======
-        self.last_request_timestamp = None
->>>>>>> cbd71e13
         self.start_time = None
     
     def serialize_stats(self):
@@ -549,23 +537,12 @@
 """
 
 def on_request_success(request_type, name, response_time, response_length):
-<<<<<<< HEAD
     #global_stats.get(name, request_type).log(response_time, response_length)
     global_stats.log_request(request_type, name, response_time, response_length)
-    if global_stats.max_requests is not None and (global_stats.num_requests + global_stats.num_failures) >= global_stats.max_requests:
-        raise StopLocust("Maximum number of requests reached")
 
 def on_request_failure(request_type, name, response_time, exception):
     #global_stats.get(name, request_type).log_error(exception)
     global_stats.log_error(request_type, name, exception)
-    if global_stats.max_requests is not None and (global_stats.num_requests + global_stats.num_failures) >= global_stats.max_requests:
-        raise StopLocust("Maximum number of requests reached")
-=======
-    global_stats.get(name, request_type).log(response_time, response_length)
-
-def on_request_failure(request_type, name, response_time, exception):
-    global_stats.get(name, request_type).log_error(exception)
->>>>>>> cbd71e13
 
 def on_report_to_master(client_id, data):
     data["stats"] = global_stats.serialize_stats()
