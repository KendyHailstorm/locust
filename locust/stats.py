import time
import gevent
from copy import copy
import math

from exception import InterruptLocust
import events

STATS_NAME_WIDTH = 60


class RequestStatsAdditionError(Exception):
    pass

class RequestStats(object):
    requests = {}
    total_num_requests = 0
    global_max_requests = None
    global_last_request_timestamp = None
    global_start_time = None
    errors = {}

    def __init__(self, name):
        self.name = name
        self.num_reqs_per_sec = {}
        self.last_request_timestamp = 0
        self.reset()

    @classmethod
    def clear_all(cls):
        cls.total_num_requests = 0
        cls.requests = {}
        cls.errors = {}
        cls.global_max_requests = None
        cls.global_last_request_timestamp = None
        cls.global_start_time = None

    @classmethod
    def reset_all(cls):
        cls.global_start_time = time.time()
        cls.total_num_requests = 0
        for name, stats in cls.requests.iteritems():
            stats.reset()
        cls.errors = {}

    def reset(self):
        self.start_time = time.time()
        self.num_reqs = 0
        self.num_failures = 0
        self.total_response_time = 0
        self.response_times = {}
        self._min_response_time = None
        self.max_response_time = 0
        self.last_request_timestamp = int(time.time())
        self.num_reqs_per_sec = {}
        self.total_content_length = 0

    def log(self, response_time, content_length):
        RequestStats.total_num_requests += 1

        self.num_reqs += 1
        self.total_response_time += response_time

        t = int(time.time())
        self.num_reqs_per_sec[t] = self.num_reqs_per_sec.setdefault(t, 0) + 1
        self.last_request_timestamp = t
        RequestStats.global_last_request_timestamp = t

        if self._min_response_time is None:
            self._min_response_time = response_time

        self._min_response_time = min(self._min_response_time, response_time)
        self.max_response_time = max(self.max_response_time, response_time)

        # to avoid to much data that has to be transfered to the master node when
        # running in distributed mode, we save the response time rounded in a dict
        # so that 147 becomes 150, 3432 becomes 3400 and 58760 becomes 59000
        if response_time < 100:
            rounded_response_time = response_time
        elif response_time < 1000:
            rounded_response_time = int(round(response_time, -1))
        elif response_time < 10000:
            rounded_response_time = int(round(response_time, -2))
        else:
            rounded_response_time = int(round(response_time, -3))
        # increase request count for the rounded key in response time dict
        self.response_times.setdefault(rounded_response_time, 0)
        self.response_times[rounded_response_time] += 1

        # increase total content-length
        self.total_content_length += content_length

    def log_error(self, error):
        self.num_failures += 1
        key = "%r: %s" % (error, repr(str(error)))
        RequestStats.errors.setdefault(key, 0)
        RequestStats.errors[key] += 1

    @property
    def fail_ratio(self):
        try:
            return float(self.num_failures) / self.num_reqs
        except ZeroDivisionError:
            if self.num_failures > 0:
                return 1.0
            else:
                return 0.0

    @property
    def min_response_time(self):
        if self._min_response_time is None:
            return 0
        return self._min_response_time

    @property
    def avg_response_time(self):
        try:
            return float(self.total_response_time) / self.num_reqs
        except ZeroDivisionError:
            return 0

    @property
    def median_response_time(self):
        if not self.response_times:
            return 0

        def median(total, count):
            """
            total is the number of requests made
            count is a dict {response_time: count}
            """
            pos = (total - 1) / 2
            for k in sorted(count.iterkeys()):
                if pos < count[k]:
                    return k
                pos -= count[k]

        return median(self.num_reqs, self.response_times)

    @property
    def current_rps(self):
        if self.global_last_request_timestamp is None:
            return 0
        slice_start_time = max(self.global_last_request_timestamp - 12, int(self.global_start_time or 0))

        reqs = [self.num_reqs_per_sec.get(t, 0) for t in range(slice_start_time, self.global_last_request_timestamp-2)]
        return avg(reqs)

    @property
    def total_rps(self):
        if not RequestStats.global_last_request_timestamp:
            return 0.0

        return self.num_reqs / max(RequestStats.global_last_request_timestamp - RequestStats.global_start_time, 1)

    @property
    def avg_content_length(self):
        try:
            return self.total_content_length / self.num_reqs
        except ZeroDivisionError:
            return 0
<<<<<<< HEAD

    def __add__(self, other):
        #if self.name != other.name:
        #    raise RequestStatsAdditionError("Trying to add two RequestStats objects of different names (%s and %s)" % (self.name, other.name))

        new = RequestStats(self.name)
        new.last_request_timestamp = max(self.last_request_timestamp, other.last_request_timestamp)
        new.start_time = min(self.start_time, other.start_time)

        new.num_reqs = self.num_reqs + other.num_reqs
        new.num_failures = self.num_failures + other.num_failures
        new.total_response_time = self.total_response_time + other.total_response_time
        new.max_response_time = max(self.max_response_time, other.max_response_time)
        new._min_response_time = min(self._min_response_time, other._min_response_time) or other._min_response_time
        new.total_content_length = self.total_content_length + other.total_content_length

        def merge_dict_add(d1, d2):
            """Merge two dicts by adding the values from each dict"""
            merged = copy(d1)
            for key in set(d2.keys()):
                merged[key] = d1.get(key, 0) + d2.get(key, 0)
            return merged

        new.num_reqs_per_sec = merge_dict_add(self.num_reqs_per_sec, other.num_reqs_per_sec)
        new.response_times = merge_dict_add(self.response_times, other.response_times)
        return new

=======
        
    def __iadd__(self, other):
        self.iadd_stats(other)
    
    def iadd_stats(self, other, full_request_history=False):
        self.last_request_timestamp = max(self.last_request_timestamp, other.last_request_timestamp)
        self.start_time = min(self.start_time, other.start_time)
        
        self.num_reqs = self.num_reqs + other.num_reqs
        self.num_failures = self.num_failures + other.num_failures
        self.total_response_time = self.total_response_time + other.total_response_time
        self.max_response_time = max(self.max_response_time, other.max_response_time)
        self._min_response_time = min(self._min_response_time, other._min_response_time) or other._min_response_time
        self.total_content_length = self.total_content_length + other.total_content_length
        
        if full_request_history:
            for key in other.response_times:
                self.response_times[key] = self.response_times.get(key, 0) + other.response_times[key]
            for key in other.num_reqs_per_sec:
                self.num_reqs_per_sec[key] = self.num_reqs_per_sec.get(key, 0) +  other.num_reqs_per_sec[key]
        else:
            # still add the number of reqs per seconds the last 20 seconds
            for i in xrange(other.last_request_timestamp-20, other.last_request_timestamp+1):
                if i in other.num_reqs_per_sec:
                    self.num_reqs_per_sec[i] = self.num_reqs_per_sec.get(i, 0) + other.num_reqs_per_sec[i]
    
>>>>>>> 24628c26
    def get_stripped_report(self):
        report = copy(self)
        self.reset()
        return report

    def to_dict(self):
        return {
            'num_reqs': self.num_reqs,
            'num_failures': self.num_failures,
            'avg': self.avg_response_time,
            'min': self.min_response_time,
            'max': self.max_response_time,
            'current_req_per_sec': self.current_rps
        }

    def __str__(self):
        try:
            fail_percent = (self.num_failures/float(self.num_reqs))*100
        except ZeroDivisionError:
            fail_percent = 0

        return (" %-" + str(STATS_NAME_WIDTH) + "s %7d %12s %7d %7d %7d  | %7d %7.2f") % (
            self.name,
            self.num_reqs,
            "%d(%.2f%%)" % (self.num_failures, fail_percent),
            self.avg_response_time,
            self.min_response_time,
            self.max_response_time,
            self.median_response_time or 0,
            self.current_rps or 0
        )

    def create_response_times_list(self):
        inflated_list = []
        for response_time, count in self.response_times.iteritems():
            inflated_list.extend([response_time for x in xrange(0, count)])
        inflated_list.sort()

        return inflated_list

    def one_percentile(self, percent):
        return percentile(self.create_response_times_list(), percent)

    def percentile(self, tpl=" %-" + str(STATS_NAME_WIDTH) + "s %8d %6d %6d %6d %6d %6d %6d %6d %6d %6d"):
        inflated_list = self.create_response_times_list()
        return tpl % (
            self.name,
            self.num_reqs,
            percentile(inflated_list, 0.5),
            percentile(inflated_list, 0.66),
            percentile(inflated_list, 0.75),
            percentile(inflated_list, 0.80),
            percentile(inflated_list, 0.90),
            percentile(inflated_list, 0.95),
            percentile(inflated_list, 0.98),
            percentile(inflated_list, 0.99),
            percentile(inflated_list, 1.0)
        )

    @classmethod
    def get(cls, name):
        request = cls.requests.get(name, None)
        if not request:
            request = RequestStats(name)
            cls.requests[name] = request
        return request

    @classmethod
    def sum_stats(cls, name="Total", full_request_history=False):
        stats = RequestStats(name)
        for s in cls.requests.itervalues():
            stats.iadd_stats(s, full_request_history)
        return stats

def avg(values):
    return sum(values, 0.0) / max(len(values), 1)

# TODO Use interpolation or not?
def percentile(N, percent, key=lambda x:x):
    """
    Find the percentile of a list of values.

    @parameter N - is a list of values. Note N MUST BE already sorted.
    @parameter percent - a float value from 0.0 to 1.0.
    @parameter key - optional key function to compute value from each element of N.

    @return - the percentile of the values
    """
    if not N:
        return 0
    k = (len(N)-1) * percent
    f = math.floor(k)
    c = math.ceil(k)
    if f == c:
        return key(N[int(k)])
    d0 = key(N[int(f)]) * (c-k)
    d1 = key(N[int(c)]) * (k-f)
    return d0+d1

def on_request_success(name, response_time, response):
    if RequestStats.global_max_requests is not None and RequestStats.total_num_requests >= RequestStats.global_max_requests:
        raise InterruptLocust("Maximum number of requests reached")

    content_length = int(response.info.getheader("Content-Length") or 0)
    RequestStats.get(name).log(response_time, content_length)

def on_request_failure(name, response_time, error, response=None):
    RequestStats.get(name).log_error(error)

def on_report_to_master(client_id, data):
    data["stats"] = [RequestStats.requests[name].get_stripped_report() for name in RequestStats.requests if not (RequestStats.requests[name].num_reqs == 0 and RequestStats.requests[name].num_failures == 0)]
    data["errors"] =  RequestStats.errors
    RequestStats.errors = {}

def on_slave_report(client_id, data):
    for stats in data["stats"]:
        if not stats.name in RequestStats.requests:
            RequestStats.requests[stats.name] = RequestStats(stats.name)
        RequestStats.requests[stats.name].iadd_stats(stats, full_request_history=True)
        RequestStats.global_last_request_timestamp = max(RequestStats.global_last_request_timestamp, stats.last_request_timestamp)

    for err_message, err_count in data["errors"].iteritems():
        RequestStats.errors[err_message] = RequestStats.errors.setdefault(err_message, 0) + err_count

events.request_success += on_request_success
events.request_failure += on_request_failure
events.report_to_master += on_report_to_master
events.slave_report += on_slave_report


def print_stats(stats):
    print (" %-" + str(STATS_NAME_WIDTH) + "s %7s %12s %7s %7s %7s  | %7s %7s") % ('Name', '# reqs', '# fails', 'Avg', 'Min', 'Max', 'Median', 'req/s')
    print "-" * (80 + STATS_NAME_WIDTH)
    total_rps = 0
    total_reqs = 0
    total_failures = 0
    for key in sorted(stats.iterkeys()):
        r = stats[key]
        total_rps += r.current_rps
        total_reqs += r.num_reqs
        total_failures += r.num_failures
        print r
    print "-" * (80 + STATS_NAME_WIDTH)

    try:
        fail_percent = (total_failures/float(total_reqs))*100
    except ZeroDivisionError:
        fail_percent = 0

    print (" %-" + str(STATS_NAME_WIDTH) + "s %7d %12s %42.2f") % ('Total', total_reqs, "%d(%.2f%%)" % (total_failures, fail_percent), total_rps)
    print ""

def print_percentile_stats(stats):
    print "Percentage of the requests completed within given times"
    print (" %-" + str(STATS_NAME_WIDTH) + "s %8s %6s %6s %6s %6s %6s %6s %6s %6s %6s") % ('Name', '# reqs', '50%', '66%', '75%', '80%', '90%', '95%', '98%', '99%', '100%')
    print "-" * (80 + STATS_NAME_WIDTH)
    complete_list = []
    for key in sorted(stats.iterkeys()):
        r = stats[key]
        if r.response_times:
            print r.percentile()
            complete_list.extend(r.create_response_times_list())
    print "-" * (80 + STATS_NAME_WIDTH)
    complete_list.sort()
    if complete_list:
        print (" %-" + str(STATS_NAME_WIDTH) + "s %8s %6d %6d %6d %6d %6d %6d %6d %6d %6d") % (
            'Total',
            str(len(complete_list)),
            percentile(complete_list, 0.5),
            percentile(complete_list, 0.66),
            percentile(complete_list, 0.75),
            percentile(complete_list, 0.8),
            percentile(complete_list, 0.9),
            percentile(complete_list, 0.95),
            percentile(complete_list, 0.98),
            percentile(complete_list, 0.99),
            complete_list[-1]
        )
    print ""

def print_error_report():
    print "Error report"
    print " %-18s %-100s" % ("# occurences", "Error")
    print "-" * (80 + STATS_NAME_WIDTH)
    for error, count in RequestStats.errors.iteritems():
        print " %-18i %-100s" % (count, error)
    print "-" * (80 + STATS_NAME_WIDTH)
    print

def stats_printer():
    from core import locust_runner
    while True:
        print_stats(locust_runner.request_stats)
        gevent.sleep(2)<|MERGE_RESOLUTION|>--- conflicted
+++ resolved
@@ -159,35 +159,6 @@
             return self.total_content_length / self.num_reqs
         except ZeroDivisionError:
             return 0
-<<<<<<< HEAD
-
-    def __add__(self, other):
-        #if self.name != other.name:
-        #    raise RequestStatsAdditionError("Trying to add two RequestStats objects of different names (%s and %s)" % (self.name, other.name))
-
-        new = RequestStats(self.name)
-        new.last_request_timestamp = max(self.last_request_timestamp, other.last_request_timestamp)
-        new.start_time = min(self.start_time, other.start_time)
-
-        new.num_reqs = self.num_reqs + other.num_reqs
-        new.num_failures = self.num_failures + other.num_failures
-        new.total_response_time = self.total_response_time + other.total_response_time
-        new.max_response_time = max(self.max_response_time, other.max_response_time)
-        new._min_response_time = min(self._min_response_time, other._min_response_time) or other._min_response_time
-        new.total_content_length = self.total_content_length + other.total_content_length
-
-        def merge_dict_add(d1, d2):
-            """Merge two dicts by adding the values from each dict"""
-            merged = copy(d1)
-            for key in set(d2.keys()):
-                merged[key] = d1.get(key, 0) + d2.get(key, 0)
-            return merged
-
-        new.num_reqs_per_sec = merge_dict_add(self.num_reqs_per_sec, other.num_reqs_per_sec)
-        new.response_times = merge_dict_add(self.response_times, other.response_times)
-        return new
-
-=======
         
     def __iadd__(self, other):
         self.iadd_stats(other)
@@ -213,8 +184,7 @@
             for i in xrange(other.last_request_timestamp-20, other.last_request_timestamp+1):
                 if i in other.num_reqs_per_sec:
                     self.num_reqs_per_sec[i] = self.num_reqs_per_sec.get(i, 0) + other.num_reqs_per_sec[i]
-    
->>>>>>> 24628c26
+
     def get_stripped_report(self):
         report = copy(self)
         self.reset()
